package miner

import (
	"context"

	"github.com/filecoin-project/go-address"
	"github.com/filecoin-project/lotus/api"
	"github.com/filecoin-project/lotus/chain/beacon"
	"github.com/filecoin-project/lotus/chain/gen"
	lru "github.com/hashicorp/golang-lru"
)

<<<<<<< HEAD
func NewTestMiner(nextCh <-chan struct{}, addr address.Address) func(api.FullNode, gen.WinningPoStProver) *Miner {
	return func(api api.FullNode, epp gen.WinningPoStProver) *Miner {
=======
func NewTestMiner(nextCh <-chan struct{}, addr address.Address) func(api.FullNode, gen.ElectionPoStProver, beacon.RandomBeacon) *Miner {
	return func(api api.FullNode, epp gen.ElectionPoStProver, b beacon.RandomBeacon) *Miner {
>>>>>>> ebc2895d
		arc, err := lru.NewARC(10000)
		if err != nil {
			panic(err)
		}

		m := &Miner{
			beacon:            b,
			api:               api,
			waitFunc:          chanWaiter(nextCh),
			epp:               epp,
			minedBlockHeights: arc,
		}

		if err := m.Register(addr); err != nil {
			panic(err)
		}
		return m
	}
}

func chanWaiter(next <-chan struct{}) func(ctx context.Context, _ uint64) error {
	return func(ctx context.Context, _ uint64) error {
		select {
		case <-ctx.Done():
			return ctx.Err()
		case <-next:
		}

		return nil
	}
}<|MERGE_RESOLUTION|>--- conflicted
+++ resolved
@@ -10,13 +10,8 @@
 	lru "github.com/hashicorp/golang-lru"
 )
 
-<<<<<<< HEAD
-func NewTestMiner(nextCh <-chan struct{}, addr address.Address) func(api.FullNode, gen.WinningPoStProver) *Miner {
-	return func(api api.FullNode, epp gen.WinningPoStProver) *Miner {
-=======
-func NewTestMiner(nextCh <-chan struct{}, addr address.Address) func(api.FullNode, gen.ElectionPoStProver, beacon.RandomBeacon) *Miner {
-	return func(api api.FullNode, epp gen.ElectionPoStProver, b beacon.RandomBeacon) *Miner {
->>>>>>> ebc2895d
+func NewTestMiner(nextCh <-chan struct{}, addr address.Address) func(api.FullNode, gen.WinningPoStProver, beacon.RandomBeacon) *Miner {
+	return func(api api.FullNode, epp gen.WinningPoStProver, b beacon.RandomBeacon) *Miner {
 		arc, err := lru.NewARC(10000)
 		if err != nil {
 			panic(err)
