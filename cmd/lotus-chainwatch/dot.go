package main

import (
	"fmt"
	"hash/crc32"
	"strconv"

	"github.com/ipfs/go-cid"
	"gopkg.in/urfave/cli.v2"
)

var dotCmd = &cli.Command{
	Name:      "dot",
	Usage:     "generate dot graphs",
	ArgsUsage: "<minHeight> <toseeHeight>",
	Action: func(cctx *cli.Context) error {
		st, err := openStorage(cctx.String("db"))
		if err != nil {
			return err
		}

		minH, err := strconv.ParseInt(cctx.Args().Get(0), 10, 32)
		tosee, err := strconv.ParseInt(cctx.Args().Get(1), 10, 32)
		maxH := minH + tosee

<<<<<<< HEAD
		res, err := st.db.Query("select block, parent, b.miner, b.height from block_parents inner join blocks b on block_parents.block = b.cid where b.height > $1 and b.height < $2", minH, maxH)
=======
		res, err := st.db.Query(`select block, parent, b.miner, b.height, p.height from block_parents
    inner join blocks b on block_parents.block = b.cid
    inner join blocks p on block_parents.parent = p.cid
where b.height > ? and b.height < ?`, minH, maxH)

>>>>>>> 83cbf141
		if err != nil {
			return err
		}

		fmt.Println("digraph D {")

		hl := st.hasList()

		for res.Next() {
			var block, parent, miner string
			var height, ph uint64
			if err := res.Scan(&block, &parent, &miner, &height, &ph); err != nil {
				return err
			}

			bc, err := cid.Parse(block)
			if err != nil {
				return err
			}

			_, has := hl[bc]

			col := crc32.Checksum([]byte(miner), crc32.MakeTable(crc32.Castagnoli))&0xc0c0c0c0 + 0x30303030

			hasstr := ""
			if !has {
				//col = 0xffffffff
				hasstr = " UNSYNCED"
			}

			nulls := height - ph - 1
			for i := uint64(0); i < nulls; i++ {
				name := block + "NP" + fmt.Sprint(i)

				fmt.Printf("%s [label = \"NULL:%d\", fillcolor = \"#ffddff\", style=filled, forcelabels=true]\n%s -> %s\n",
					name, height-nulls+i, name, parent)

				parent = name
			}

			fmt.Printf("%s [label = \"%s:%d%s\", fillcolor = \"#%06x\", style=filled, forcelabels=true]\n%s -> %s\n", block, miner, height, hasstr, col, block, parent)
		}
		if res.Err() != nil {
			return res.Err()
		}

		fmt.Println("}")

		return nil
	},
}<|MERGE_RESOLUTION|>--- conflicted
+++ resolved
@@ -23,15 +23,11 @@
 		tosee, err := strconv.ParseInt(cctx.Args().Get(1), 10, 32)
 		maxH := minH + tosee
 
-<<<<<<< HEAD
-		res, err := st.db.Query("select block, parent, b.miner, b.height from block_parents inner join blocks b on block_parents.block = b.cid where b.height > $1 and b.height < $2", minH, maxH)
-=======
 		res, err := st.db.Query(`select block, parent, b.miner, b.height, p.height from block_parents
     inner join blocks b on block_parents.block = b.cid
     inner join blocks p on block_parents.parent = p.cid
-where b.height > ? and b.height < ?`, minH, maxH)
+where b.height > $1 and b.height < $2`, minH, maxH)
 
->>>>>>> 83cbf141
 		if err != nil {
 			return err
 		}
