package main

import (
	"os"

	logging "github.com/ipfs/go-log/v2"
	"github.com/urfave/cli/v2"

	"github.com/filecoin-project/lotus/build"
)

var log = logging.Logger("lotus-shed")

func main() {
	logging.SetLogLevel("*", "INFO")

	local := []*cli.Command{
		base32Cmd,
		base16Cmd,
		bitFieldCmd,
		keyinfoCmd,
		jwtCmd,
		noncefix,
		bigIntParseCmd,
		staterootCmd,
		auditsCmd,
		importCarCmd,
		importObjectCmd,
		commpToCidCmd,
		fetchParamCmd,
		proofsCmd,
		verifRegCmd,
		miscCmd,
		mpoolCmd,
		genesisVerifyCmd,
		mathCmd,
		mpoolStatsCmd,
		exportChainCmd,
		consensusCmd,
		serveDealStatsCmd,
		syncCmd,
<<<<<<< HEAD
		datastoreCmd,
=======
		stateTreePruneCmd,
>>>>>>> 44e352cd
	}

	app := &cli.App{
		Name:     "lotus-shed",
		Usage:    "A place for all the lotus tools",
		Version:  build.BuildVersion,
		Commands: local,
		Flags: []cli.Flag{
			&cli.StringFlag{
				Name:    "repo",
				EnvVars: []string{"LOTUS_PATH"},
				Hidden:  true,
				Value:   "~/.lotus", // TODO: Consider XDG_DATA_HOME
			},
			&cli.StringFlag{
				Name:  "log-level",
				Value: "info",
			},
		},
		Before: func(cctx *cli.Context) error {
			return logging.SetLogLevel("lotus-shed", cctx.String("log-level"))
		},
	}

	if err := app.Run(os.Args); err != nil {
		log.Warnf("%+v", err)
		os.Exit(1)
		return
	}
}<|MERGE_RESOLUTION|>--- conflicted
+++ resolved
@@ -39,11 +39,8 @@
 		consensusCmd,
 		serveDealStatsCmd,
 		syncCmd,
-<<<<<<< HEAD
+		stateTreePruneCmd,
 		datastoreCmd,
-=======
-		stateTreePruneCmd,
->>>>>>> 44e352cd
 	}
 
 	app := &cli.App{
