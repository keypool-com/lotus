package main

import (
	"context"
	"net/http"
	"time"

	"github.com/filecoin-project/specs-actors/actors/abi"
	manet "github.com/multiformats/go-multiaddr-net"

	"golang.org/x/xerrors"

	"github.com/filecoin-project/lotus/api"
	"github.com/filecoin-project/lotus/api/client"
	"github.com/filecoin-project/lotus/build"
	"github.com/filecoin-project/lotus/chain"
	"github.com/filecoin-project/lotus/chain/store"
	"github.com/filecoin-project/lotus/chain/types"
	"github.com/filecoin-project/lotus/lib/jsonrpc"
	"github.com/filecoin-project/lotus/node/repo"
)

func getAPI(path string) (string, http.Header, error) {
	r, err := repo.NewFS(path)
	if err != nil {
		return "", nil, err
	}

	ma, err := r.APIEndpoint()
	if err != nil {
		return "", nil, xerrors.Errorf("failed to get api endpoint: %w", err)
	}
	_, addr, err := manet.DialArgs(ma)
	if err != nil {
		return "", nil, err
	}
	var headers http.Header
	token, err := r.APIToken()
	if err != nil {
		log.Warnw("Couldn't load CLI token, capabilities may be limited", "error", err)
	} else {
		headers = http.Header{}
		headers.Add("Authorization", "Bearer "+string(token))
	}

	return "ws://" + addr + "/rpc/v0", headers, nil
}

func WaitForSyncComplete(ctx context.Context, napi api.FullNode) error {
sync_complete:
	for {
		select {
		case <-ctx.Done():
			return ctx.Err()
		case <-time.After(5 * time.Second):
			state, err := napi.SyncState(ctx)
			if err != nil {
				return err
			}

			for i, w := range state.ActiveSyncs {
				if w.Target == nil {
					continue
				}

				if w.Stage == api.StageSyncErrored {
					log.Errorw(
						"Syncing",
						"worker", i,
						"base", w.Base.Key(),
						"target", w.Target.Key(),
						"target_height", w.Target.Height(),
						"height", w.Height,
						"error", w.Message,
						"stage", chain.SyncStageString(w.Stage),
					)
				} else {
					log.Infow(
						"Syncing",
						"worker", i,
						"base", w.Base.Key(),
						"target", w.Target.Key(),
						"target_height", w.Target.Height(),
						"height", w.Height,
						"stage", chain.SyncStageString(w.Stage),
					)
				}

				if w.Stage == api.StageSyncComplete {
					break sync_complete
				}
			}
		}
	}

	for {
		select {
		case <-ctx.Done():
			return ctx.Err()
		case <-time.After(5 * time.Second):
			head, err := napi.ChainHead(ctx)
			if err != nil {
				return err
			}

			timestampDelta := time.Now().Unix() - int64(head.MinTimestamp())

			log.Infow(
				"Waiting for reasonable head height",
				"height", head.Height(),
				"timestamp_delta", timestampDelta,
			)

			// If we get within 20 blocks of the current exected block height we
			// consider sync complete. Block propagation is not always great but we still
			// want to be recording stats as soon as we can
			if timestampDelta < build.BlockDelay*20 {
				return nil
			}
		}
	}
}

<<<<<<< HEAD
func GetTips(ctx context.Context, api api.FullNode, lastHeight abi.ChainEpoch) (<-chan *types.TipSet, error) {
=======
func GetTips(ctx context.Context, api api.FullNode, lastHeight uint64, headlag int) (<-chan *types.TipSet, error) {
>>>>>>> 8f7f2e77
	chmain := make(chan *types.TipSet)

	hb := NewHeadBuffer(headlag)

	notif, err := api.ChainNotify(ctx)
	if err != nil {
		return nil, err
	}

	go func() {
		defer close(chmain)

		ping := time.Tick(30 * time.Second)

		for {
			select {
			case changes := <-notif:
				for _, change := range changes {
					log.Infow("Head event", "height", change.Val.Height(), "type", change.Type)

					switch change.Type {
					case store.HCCurrent:
						tipsets, err := loadTipsets(ctx, api, change.Val, lastHeight)
						if err != nil {
							log.Info(err)
							return
						}

						for _, tipset := range tipsets {
							chmain <- tipset
						}
					case store.HCApply:
						if out := hb.Push(change); out != nil {
							chmain <- out.Val
						}
					case store.HCRevert:
						hb.Pop()
					}
				}
			case <-ping:
				log.Info("Running health check")

				cctx, cancel := context.WithTimeout(ctx, 5*time.Second)

				if _, err := api.ID(cctx); err != nil {
					log.Error("Health check failed")
					cancel()
					return
				}

				cancel()

				log.Info("Node online")
			case <-ctx.Done():
				return
			}
		}
	}()

	return chmain, nil
}

func loadTipsets(ctx context.Context, api api.FullNode, curr *types.TipSet, lowestHeight abi.ChainEpoch) ([]*types.TipSet, error) {
	tipsets := []*types.TipSet{}
	for {
		if curr.Height() == 0 {
			break
		}

		if curr.Height() <= lowestHeight {
			break
		}

		log.Infow("Walking back", "height", curr.Height())
		tipsets = append(tipsets, curr)

		tsk := curr.Parents()
		prev, err := api.ChainGetTipSet(ctx, tsk)
		if err != nil {
			return tipsets, err
		}

		curr = prev
	}

	for i, j := 0, len(tipsets)-1; i < j; i, j = i+1, j-1 {
		tipsets[i], tipsets[j] = tipsets[j], tipsets[i]
	}

	return tipsets, nil
}

func GetFullNodeAPI(repo string) (api.FullNode, jsonrpc.ClientCloser, error) {
	addr, headers, err := getAPI(repo)
	if err != nil {
		return nil, nil, err
	}

	return client.NewFullNodeRPC(addr, headers)
}<|MERGE_RESOLUTION|>--- conflicted
+++ resolved
@@ -121,11 +121,7 @@
 	}
 }
 
-<<<<<<< HEAD
-func GetTips(ctx context.Context, api api.FullNode, lastHeight abi.ChainEpoch) (<-chan *types.TipSet, error) {
-=======
-func GetTips(ctx context.Context, api api.FullNode, lastHeight uint64, headlag int) (<-chan *types.TipSet, error) {
->>>>>>> 8f7f2e77
+func GetTips(ctx context.Context, api api.FullNode, lastHeight abi.ChainEpoch, headlag int) (<-chan *types.TipSet, error) {
 	chmain := make(chan *types.TipSet)
 
 	hb := NewHeadBuffer(headlag)
