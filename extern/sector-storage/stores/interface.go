package stores

import (
	"context"

	"github.com/filecoin-project/go-state-types/abi"

	"github.com/filecoin-project/lotus/extern/sector-storage/fsutil"
	"github.com/filecoin-project/lotus/extern/sector-storage/storiface"
)

type Store interface {
<<<<<<< HEAD
	AcquireSector(ctx context.Context, s abi.SectorID, spt abi.RegisteredSealProof, existing storiface.SectorFileType, allocate storiface.SectorFileType, sealing storiface.PathType, op storiface.AcquireMode) (paths storiface.SectorPaths, stores storiface.SectorPaths, err error)
	Remove(ctx context.Context, s abi.SectorID, types storiface.SectorFileType, force bool) error
=======
	AcquireSector(ctx context.Context, s abi.SectorID, ssize abi.SectorSize, existing SectorFileType, allocate SectorFileType, sealing PathType, op AcquireMode) (paths SectorPaths, stores SectorPaths, err error)
	Remove(ctx context.Context, s abi.SectorID, types SectorFileType, force bool) error
>>>>>>> 194f5637

	// like remove, but doesn't remove the primary sector copy, nor the last
	// non-primary copy if there no primary copies
	RemoveCopies(ctx context.Context, s abi.SectorID, types storiface.SectorFileType) error

	// move sectors into storage
<<<<<<< HEAD
	MoveStorage(ctx context.Context, s abi.SectorID, spt abi.RegisteredSealProof, types storiface.SectorFileType) error
=======
	MoveStorage(ctx context.Context, s abi.SectorID, ssize abi.SectorSize, types SectorFileType) error
>>>>>>> 194f5637

	FsStat(ctx context.Context, id ID) (fsutil.FsStat, error)
}<|MERGE_RESOLUTION|>--- conflicted
+++ resolved
@@ -10,24 +10,15 @@
 )
 
 type Store interface {
-<<<<<<< HEAD
-	AcquireSector(ctx context.Context, s abi.SectorID, spt abi.RegisteredSealProof, existing storiface.SectorFileType, allocate storiface.SectorFileType, sealing storiface.PathType, op storiface.AcquireMode) (paths storiface.SectorPaths, stores storiface.SectorPaths, err error)
+	AcquireSector(ctx context.Context, s abi.SectorID, ssize abi.SectorSize, existing storiface.SectorFileType, allocate storiface.SectorFileType, sealing storiface.PathType, op storiface.AcquireMode) (paths storiface.SectorPaths, stores storiface.SectorPaths, err error)
 	Remove(ctx context.Context, s abi.SectorID, types storiface.SectorFileType, force bool) error
-=======
-	AcquireSector(ctx context.Context, s abi.SectorID, ssize abi.SectorSize, existing SectorFileType, allocate SectorFileType, sealing PathType, op AcquireMode) (paths SectorPaths, stores SectorPaths, err error)
-	Remove(ctx context.Context, s abi.SectorID, types SectorFileType, force bool) error
->>>>>>> 194f5637
 
 	// like remove, but doesn't remove the primary sector copy, nor the last
 	// non-primary copy if there no primary copies
 	RemoveCopies(ctx context.Context, s abi.SectorID, types storiface.SectorFileType) error
 
 	// move sectors into storage
-<<<<<<< HEAD
-	MoveStorage(ctx context.Context, s abi.SectorID, spt abi.RegisteredSealProof, types storiface.SectorFileType) error
-=======
-	MoveStorage(ctx context.Context, s abi.SectorID, ssize abi.SectorSize, types SectorFileType) error
->>>>>>> 194f5637
+	MoveStorage(ctx context.Context, s abi.SectorID, ssize abi.SectorSize, types storiface.SectorFileType) error
 
 	FsStat(ctx context.Context, id ID) (fsutil.FsStat, error)
 }